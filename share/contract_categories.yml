---
callput:
    display_order: 1
    display_name: "Up/Down"
    allow_forward_starting: 1
    supported_expiries:
      - intraday
      - daily
      - tick
    explanation: "Predict the ending market level relative to a chosen barrier."
    available_types:
      - CALL
      - PUT
      - CALLE
      - PUTE
touchnotouch:
    display_order: 2
    display_name: "Touch/No Touch"
    is_path_dependent: 1
    supported_expiries:
      - intraday
      - daily
    explanation: "Predict whether or not the market will touch a chosen level before expiration."
    available_types:
      - ONETOUCH
      - NOTOUCH
endsinout:
    display_order : 3
    two_barriers: 1
    display_name: "Ends Between/Ends Outside"
    supported_expiries:
      - intraday
      - daily
    explanation: "Predict the ending market level relative to 2 chosen barriers."
    available_types:
      - EXPIRYMISS
      - EXPIRYRANGE
      - EXPIRYMISSE
      - EXPIRYRANGEE
staysinout:
    display_order : 4
    two_barriers: 1
    display_name: "Stays Between/Goes Outside"
    is_path_dependent: 1
    supported_expiries:
      - intraday
      - daily
    explanation: "Predict whether or not the market will touch either of 2 chosen levels before expiration."
    available_types:
      - RANGE
      - UPORDOWN
digits:
    display_order : 5
    display_name: "Digits"
    supported_expiries:
      - tick
    explanation: "Predict the last digit of the market price at expiration."
    available_types:
      - DIGITMATCH
      - DIGITDIFF
      - DIGITODD
      - DIGITEVEN
      - DIGITOVER
      - DIGITUNDER
asian:
    display_order: 6
    display_name: "Asians"
    supported_expiries:
      - tick
    explanation: "Predict the ending market level relative to the average market prices throughout the course of the contract"
    barrier_at_start: 0
    available_types:
      - ASIANU
      - ASIAND
vanilla:
    offer: 0
    display_order: 0
    display_name: "Vanilla Options"
    supported_expiries:
      - intraday
      - daily
    available_types:
      - VANILLA_CALL
      - VANILLA_PUT
    explanation: "Plain vanilla options"
lookback:
    display_order: 0
    display_name: "Lookbacks"
    supported_expiries:
      - intraday
    available_types:
      - LBFLOATCALL
      - LBFLOATPUT
      - LBHIGHLOW
<<<<<<< HEAD
    explanation: "Lookback options"
=======
    explanation: "Lookbacks"
coinauction:
    offer: 0
    display_name: "Binary ICO auction"
    supported_expiries:
      - intraday
    available_types:
      - BINARYICO 
    explanation: "Binary ICO auction"
>>>>>>> 6b7030f3
<|MERGE_RESOLUTION|>--- conflicted
+++ resolved
@@ -92,16 +92,4 @@
       - LBFLOATCALL
       - LBFLOATPUT
       - LBHIGHLOW
-<<<<<<< HEAD
-    explanation: "Lookback options"
-=======
-    explanation: "Lookbacks"
-coinauction:
-    offer: 0
-    display_name: "Binary ICO auction"
-    supported_expiries:
-      - intraday
-    available_types:
-      - BINARYICO 
-    explanation: "Binary ICO auction"
->>>>>>> 6b7030f3
+    explanation: "Lookbacks"