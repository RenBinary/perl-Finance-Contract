--- conflicted
+++ resolved
@@ -72,9 +72,8 @@
     available_types:
       - ASIANU
       - ASIAND
-<<<<<<< HEAD
 spreads:
-    display_order: 7
+    display_order: 8
     display_name: "Spread Up/Down"
     two_barriers: 1
     supported_expiries:
@@ -84,7 +83,6 @@
     available_types:
       - CALLSPREAD
       - PUTSPREAD
-=======
 reset:
     display_order: 7
     display_name: "Reset Call/Reset Put"
@@ -95,7 +93,6 @@
     available_types:
       - RESETCALL
       - RESETPUT
->>>>>>> 80bd7ae5
 vanilla:
     offer: 0
     display_order: 0
