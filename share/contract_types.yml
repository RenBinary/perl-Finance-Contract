---
ASIAND:
  id: 240
  category: asian
  display_name: Asian Down
  other_side_code: ASIANU
  payout_type: binary
  payouttime: end
  pricing_code: PUT
  sentiment: down
  has_user_defined_barrier: 0
ASIANU:
  id: 230
  category: asian
  display_name: Asian Up
  other_side_code: ASIAND
  payout_type: binary
  payouttime: end
  pricing_code: CALL
  sentiment: up
  has_user_defined_barrier: 0
CALL:
  id: 10
  category: callput
  display_name: Higher
  other_side_code: PUT
  payout_type: binary
  payouttime: end
  pricing_code: CALL
  sentiment: up
CALLE:
  id: 290
  category: callput
  display_name: Higher or equal
  other_side_code: PUT
  payout_type: binary
  payouttime: end
  pricing_code: CALL
  sentiment: up
DIGITMATCH:
  id: 210
  category: digits
  display_name: Digit Matches
  other_side_code: DIGITDIFF
  payout_type: binary
  payouttime: end
  pricing_code: DIGITMATCH
  sentiment: match
  base_commission: 0.01  
DIGITDIFF:
  id: 220
  category: digits
  display_name: Digit Differs
  other_side_code: DIGITMATCH
  payout_type: binary
  payouttime: end
  pricing_code: DIGITDIFF
  sentiment: differ
  base_commission: 0.01
DIGITODD:
  id: 250
  category: digits
  display_name: Digit Odd
  other_side_code: DIGITEVEN
  payout_type: binary
  payouttime: end
  pricing_code: DIGITODD
  sentiment: odd
  base_commission: 0.01  
DIGITEVEN:
  id: 260
  category: digits
  display_name: Digit Even
  other_side_code: DIGITODD
  payout_type: binary
  payouttime: end
  pricing_code: DIGITEVEN
  sentiment: even
  base_commission: 0.01
DIGITOVER:
  id: 270
  category: digits
  display_name: Digit Over
  other_side_code: DIGITUNDER
  payout_type: binary
  payouttime: end
  pricing_code: DIGITOVER
  sentiment: over
  base_commission: 0.01
DIGITUNDER:
  id: 280
  category: digits
  display_name: Digit Under
  other_side_code: DIGITOVER
  payout_type: binary
  payouttime: end
  pricing_code: DIGITUNDER
  sentiment: under
  base_commission: 0.01
EXPIRYMISSE:
  id: 310
  category: endsinout
  display_name: Ends Outside or equal
  other_side_code: EXPIRYRANGE
  payout_type: binary
  payouttime: end
  pricing_code: EXPIRYMISS
  sentiment: high_vol
EXPIRYRANGE:
  id: 170
  category: endsinout
  display_name: Ends Between
  other_side_code: EXPIRYMISS
  payout_type: binary
  payouttime: end
  pricing_code: EXPIRYRANGE
  sentiment: low_vol
EXPIRYRANGEE:
  id: 320
  category: endsinout
  display_name: Ends Between or equal
  other_side_code: EXPIRYMISS
  payout_type: binary
  payouttime: end
  pricing_code: EXPIRYRANGE
  sentiment: low_vol
NOTOUCH:
  id: 140
  category: touchnotouch
  display_name: Does Not Touch
  other_side_code: ONETOUCH
  payout_type: binary
  payouttime: end
  pricing_code: NOTOUCH
  sentiment: low_vol
ONETOUCH:
  id: 130
  category: touchnotouch
  display_name: Touches
  other_side_code: NOTOUCH
  payout_type: binary
  payouttime: hit
  pricing_code: ONETOUCH
  sentiment: high_vol
PUT:
  id: 20
  category: callput
  display_name: Lower
  other_side_code: CALL
  payout_type: binary
  payouttime: end
  pricing_code: PUT
  sentiment: down
PUTE:
  id: 300
  category: callput
  display_name: Lower or equal
  other_side_code: CALL
  payout_type: binary
  payouttime: end
  pricing_code: PUT
  sentiment: down
RANGE:
  id: 150
  category: staysinout
  display_name: Stays Between
  other_side_code: UPORDOWN
  payout_type: binary
  payouttime: end
  pricing_code: RANGE
  sentiment: low_vol
UPORDOWN:
  id: 160
  category: staysinout
  display_name: Goes Outside
  other_side_code: RANGE
  payout_type: binary
  payouttime: hit
  pricing_code: UPORDOWN
  sentiment: high_vol
<<<<<<< HEAD
TICKHIGH:
  id: 400
  category: highlowticks
  display_name: High Tick
  payout_type: binary
  payouttime: end
  pricing_code: TICKHIGH
  sentiment: high
  base_commission: 0.015
  has_user_defined_barrier: 0
TICKLOW:
  id: 410
  category: highlowticks
  display_name: Low Tick
  payout_type: binary
  payouttime: end
  pricing_code: TICKLOW
  sentiment: low
  base_commission: 0.015
  has_user_defined_barrier: 0
EXPIRYMISS:
  id: 180
  category: endsinout
  display_name: Ends Outside
  other_side_code: EXPIRYRANGE
  payout_type: binary
  payouttime: end
  pricing_code: EXPIRYMISS
  sentiment: high_vol
=======
RESETCALL:
  id: 330
  category: reset
  display_name: Reset Call
  other_side_code: RESETPUT
  payout_type: binary
  payouttime: end
  pricing_code: RESETCALL
  sentiment: up
RESETPUT:
  id: 340
  category: reset
  display_name: Reset Put
  other_side_code: RESETCALL
  payout_type: binary
  payouttime: end
  pricing_code: RESETPUT
  sentiment: down
>>>>>>> 80bd7ae5
VANILLA_CALL:
  category: vanilla
  payout_type: non-binary
  payouttime: end
  pricing_code: VANILLA_CALL
VANILLA_PUT:
  category: vanilla
  payout_type: non-binary
  payouttime: end
  pricing_code: VANILLA_PUT
LBFLOATCALL:
  category: lookback
  display_name: Close-Low
  payout_type: non-binary
  payouttime: end
  pricing_code: LBFLOATCALL
  other_side_code: LBFLOATPUT
  sentiment: up
  has_user_defined_barrier: 0
LBFLOATPUT:
  category: lookback
  display_name: High-Close
  payout_type: non-binary
  payouttime: end
  pricing_code: LBFLOATPUT
  other_side_code: LBFLOATCALL
  sentiment: down
  has_user_defined_barrier: 0
LBHIGHLOW:
  category: lookback
  display_name: High-Low
  payout_type: non-binary
  payouttime: end
  pricing_code: LBHIGHLOW
  other_side_code: LBHIGHLOW
  sentiment: updown
  has_user_defined_barrier: 0
INVALID:
  category: invalid<|MERGE_RESOLUTION|>--- conflicted
+++ resolved
@@ -178,7 +178,6 @@
   payouttime: hit
   pricing_code: UPORDOWN
   sentiment: high_vol
-<<<<<<< HEAD
 TICKHIGH:
   id: 400
   category: highlowticks
@@ -208,7 +207,6 @@
   payouttime: end
   pricing_code: EXPIRYMISS
   sentiment: high_vol
-=======
 RESETCALL:
   id: 330
   category: reset
@@ -227,7 +225,6 @@
   payouttime: end
   pricing_code: RESETPUT
   sentiment: down
->>>>>>> 80bd7ae5
 VANILLA_CALL:
   category: vanilla
   payout_type: non-binary
