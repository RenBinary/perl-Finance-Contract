package Finance::Contract;

use strict;
use warnings;

our $VERSION = '0.010';

=head1 NAME

Finance::Contract - represents a contract object for a single bet

=head1 VERSION

version 0.001

=head1 SYNOPSIS

    use feature qw(say);
    use Finance::Contract;
    # Create a simple contract
    my $contract = Finance::Contract->new(
        contract_type => 'CALLE',
        duration      => '5t',
    );

=head1 DESCRIPTION

This is a generic abstraction for financial stock market contracts.

=head2 Construction

    Finance::Contract->new({
        underlying    => 'frxUSDJPY',
        contract_type => 'CALL',
        date_start    => $now,
        duration      => '5t',
        currency      => 'USD',
        payout        => 100,
        barrier       => 100,
    });

=head2 Dates

All date-related parameters:

=over 4

=item * L</date_pricing>

=item * L</date_expiry>

=item * L</date_start>

=back

are L<Date::Utility> instances. You can provide them as epoch values
or L<Date::Utility> objects.

=cut

use Moose;
use MooseX::Types::Moose qw(Int Num Str);
use MooseX::Types -declare => ['contract_category'];
use Moose::Util::TypeConstraints;

use Time::HiRes qw(time);
use List::Util qw(min max first);
use Scalar::Util qw(looks_like_number);
use Math::Util::CalculatedValue::Validatable;
use Date::Utility;
use Format::Util::Numbers qw(roundcommon);
use POSIX qw( floor );
use Time::Duration::Concise;

# Types used for date+time-related handling

use Finance::Contract::Category;

use constant _FOREX_BARRIER_MULTIPLIER => 1e6;

unless (find_type_constraint('time_interval')) {
    subtype 'time_interval', as 'Time::Duration::Concise';
    coerce 'time_interval', from 'Str', via { Time::Duration::Concise->new(interval => $_) };
}

unless (find_type_constraint('date_object')) {
    subtype 'date_object', as 'Date::Utility';
    coerce 'date_object', from 'Str', via { Date::Utility->new($_) };
}

my @date_attribute = (
    isa        => 'date_object',
    lazy_build => 1,
    coerce     => 1,
);

=head1 ATTRIBUTES

These are the parameters we expect to be passed when constructing a new contract.

=cut

=head2 bet_type

(required) The type of this contract as an upper-case string.

Current types include:

=over 4

=item * ASIAND

=item * ASIANU

=item * CALL

=item * CALLE

=item * DIGITDIFF

=item * DIGITEVEN

=item * DIGITMATCH

=item * DIGITODD

=item * DIGITOVER

=item * DIGITUNDER

=item * EXPIRYMISS

=item * EXPIRYMISSE

=item * EXPIRYRANGE

=item * EXPIRYRANGEE

=item * NOTOUCH

=item * ONETOUCH

=item * PUT

=item * PUTE

=item * RANGE

=item * UPORDOWN

=back

=cut

has bet_type => (
    is       => 'ro',
    isa      => 'Str',
    required => 1,
);

=head2 currency

(required) The currency of the payout for this contract, e.g. C<USD>.

=cut

has currency => (
    is       => 'ro',
    isa      => 'Str',
    required => 1,
);

=head2 date_expiry

(optional) When the contract expires.

One of C<date_expiry> or L</duration> must be provided.

=cut

has date_expiry => (
    is => 'rw',
    @date_attribute,
);

=head2 date_pricing

(optional) The date at which we're pricing the contract. Provide C< undef > to indicate "now".

=cut

has date_pricing => (
    is => 'ro',
    @date_attribute,
);

=head2 date_start

For American contracts, defines when the contract starts.

For Europeans, this is used to determine the barrier when the requested barrier is relative.

=cut

has date_start => (
    is => 'ro',
    @date_attribute,
);

=head2 duration

(optional) The requested contract duration, specified as a string indicating value with units.
The unit is provided as a single character suffix:

=over 4

=item * t - ticks

=item * s - seconds

=item * m - minutes

=item * h - hours

=item * d - days

=back

Examples would be C< 5t > for 5 ticks, C< 3h > for 3 hours.

One of L</date_expiry> or C<duration> must be provided.

=cut

has duration => (is => 'ro');

=head2 is_forward_starting

True if this contract is considered as forward-starting at L</date_pricing>.

=cut

# TODO This should be a method, but will cause test failures since there are
# places where we set this explicitly.
has is_forward_starting => (
    is         => 'ro',
    lazy_build => 1,
);

=head2 payout

Payout amount value, see L</currency>. Optional - only applies to binaries.

=cut

has payout => (
    is         => 'ro',
    isa        => 'Num',
    lazy_build => 1,
);

=head2 prediction

Prediction (for tick trades) is what client predicted would happen.

=cut

has prediction => (
    is  => 'ro',
    isa => 'Maybe[Num]',
);

=head2 starts_as_forward_starting

This attribute tells us if this contract was initially bought as a forward starting contract.
This should not be mistaken for L</is_forward_starting> attribute as that could change over time.

=cut

has starts_as_forward_starting => (
    is      => 'ro',
    default => 0,
);

=head2 pip_size

Barrier pip size the minimum fluctuation amount for type of market. It is normally fraction.

=cut

has pip_size => (
    is         => 'ro',
    isa        => 'Num',
    lazy_build => 1
);

=head2 absolute_barrier_multiplier

True if barrier multiplier should be applied for absolute barrier(s) on this market

=cut

has 'absolute_barrier_multiplier' => (
    is  => 'ro',
    isa => 'Bool',
);

=head2 supplied_barrier_type

One of:

=over 4

=item * C<relative> - this is of the form C<< S10P >> or C<< S-4P >>, which would be 10 pips above the spot
or 4 pips below the spot.

=item * C<absolute> - this is a number that can be compared directly with the spot, e.g. C<< 103.45 >>.

=item * C<difference> - a numerical difference from the spot, can be negative, e.g. C<< -0.035 >>.

=back

=cut

has supplied_barrier_type => (
    is => 'ro',
);

=head2 supplied_high_barrier

For a 2-barrier contract, this is the high barrier string. The meaning of these barrier values is controlled by L</supplied_barrier_type>.

=head2 supplied_low_barrier

For a 2-barrier contract, this is the low barrier string.

=head2 supplied_barrier

For a single-barrier contract, this is the barrier string.

=cut

has [qw(supplied_barrier supplied_high_barrier supplied_low_barrier)] => (is => 'ro');

=head2 tick_count

Number of ticks in this trade.

=cut

has tick_count => (
    is  => 'ro',
    isa => 'Maybe[Num]',
);

has remaining_time => (
    is         => 'ro',
    isa        => 'Time::Duration::Concise',
    lazy_build => 1,
);

=head2 underlying_symbol

The underlying asset, as a string (for example, C< frxUSDJPY >).

=cut

has xxx_underlying_symbol => (
    is  => 'ro',
    isa => 'Str',
);

# This is needed to determine if a contract is newly priced
# or it is repriced from an existing contract.
# Milliseconds matters since UI is reacting much faster now.
has _date_pricing_milliseconds => (
    is => 'rw',
);

=head1 ATTRIBUTES - From contract_types.yml

=head2 id

A unique numeric ID.

=head2 pricing_code

Used to determine the pricing engine that should be used for this contract. Examples
include 'PUT' or 'CALL'.

=head2 display_name

This is a human-readable name for the contract type, brief description of what it does.

=head2 sentiment

Indicates whether we are speculating on market rise or fall.

=head2 other_side_code

Opposite type for this contract - PUT for CALL, etc.

=head2 payout_type

Either C< binary > or C< non-binary >.

=head2 payouttime

Indicates when the contract pays out. Can be C< end > or C< hit >.

=cut

has [qw(id pricing_code display_name sentiment other_side_code payout_type payouttime)] => (
    is      => 'ro',
    default => undef,
);

=head1 ATTRIBUTES - From contract_categories.yml

=cut

subtype 'contract_category', as 'Finance::Contract::Category';
coerce 'contract_category', from 'Str', via { Finance::Contract::Category->new($_) };

has category => (
    is      => 'ro',
    isa     => 'contract_category',
    coerce  => 1,
    handles => [qw(
            allow_forward_starting
            barrier_at_start
            is_path_dependent
            supported_expiries
            two_barriers
            )
    ],
);

=head2 allow_forward_starting

True if we allow forward starting for this contract type.

=cut

=head2 barrier_at_start

Boolean which will false if we don't know what the barrier is at the start of the contract (Asian contracts).

=cut

=head2 category_code

The code for this category.

=cut

sub category_code {
    my $self = shift;
    return $self->category->code;
}

=head2 is_path_dependent

True if this is a path-dependent contract.

=cut

=head2 supported_expiries

Which expiry durations we allow for this category. Values can be:

=over 4

=item * intraday

=item * daily

=item * tick

=back

=cut

=head2 two_barriers

True if the contract has two barriers.

=cut

=head1 METHODS

=cut

our $BARRIER_CATEGORIES = {
    callput      => ['euro_atm', 'euro_non_atm'],
    endsinout    => ['euro_non_atm'],
    touchnotouch => ['american'],
    staysinout   => ['american'],
    digits       => ['non_financial'],
    asian        => ['asian'],
<<<<<<< HEAD
    reset        => ['reset'],
=======
    lookback     => ['lookback'],
>>>>>>> 6b7030f3
};

=head2 barrier_category

Type of barriers we have for this contract, depends on the contract type.

Possible values are:

=over 4

=item * C<american> - barrier for American-style contract

=item * C<asian> - Asian-style contract

=item * C<euro_atm> - at-the-money European contract

=item * C<euro_non_atm> - non-at-the-money European contract

=item * C<non_financial> - digits

=back

=cut

sub barrier_category {
    my $self = shift;

    my $barrier_category;
    if ($self->category->code eq 'callput') {
        $barrier_category = ($self->is_atm_bet) ? 'euro_atm' : 'euro_non_atm';
    } else {
        $barrier_category = $BARRIER_CATEGORIES->{$self->category->code}->[0];
    }

    return $barrier_category;
}

=head2 effective_start

=over 4

=item * For backpricing, this is L</date_start>.

=item * For a forward-starting contract, this is L</date_start>.

=item * For all other states - i.e. active, non-expired contracts - this is L</date_pricing>.

=back

=cut

sub effective_start {
    my $self = shift;

    return
          ($self->date_pricing->epoch >= $self->date_expiry->epoch) ? $self->date_start
        : ($self->date_pricing->is_after($self->date_start))        ? $self->date_pricing
        :                                                             $self->date_start;
}

=head2 fixed_expiry

A Boolean to determine if this bet has fixed or flexible expiries.

=cut

has fixed_expiry => (
    is      => 'ro',
    default => 0,
);

=head2 get_time_to_expiry

Returns a TimeInterval to expiry of the bet. For a forward start bet, it will NOT return the bet lifetime, but the time till the bet expires.

If you want to get the contract life time, use:

    $contract->get_time_to_expiry({from => $contract->date_start})

=cut

sub get_time_to_expiry {
    my ($self, $attributes) = @_;

    $attributes->{'to'} = $self->date_expiry;

    return $self->_get_time_to_end($attributes);
}

=head2 is_after_expiry

Returns true if the contract is already past the expiry time.

=cut

sub is_after_expiry {
    my $self = shift;

    die "Not supported for tick expiry contracts" if $self->tick_expiry;

    return ($self->get_time_to_expiry->seconds == 0) ? 1 : 0;
}

=head2 is_atm_bet

Is this contract meant to be ATM or non ATM at start?
The status will not change throughout the lifetime of the contract due to differences in offerings for ATM and non ATM contracts.

=cut

sub is_atm_bet {
    my $self = shift;

    return 0 if $self->two_barriers;
    # if not defined, it is non ATM
    return 0 if not defined $self->supplied_barrier;
    return 0 if $self->supplied_barrier ne 'S0P';
    return 1;
}

=head2 shortcode

This is a compact string representation of a L<Finance::Contract> object. It includes all data needed to
reconstruct a contract, with the exception of L</currency>.

=cut

sub shortcode {
    my $self = shift;

    my $shortcode_date_start = (
               $self->is_forward_starting
            or $self->starts_as_forward_starting
    ) ? $self->date_start->epoch . 'F' : $self->date_start->epoch;
    my $shortcode_date_expiry =
          ($self->tick_expiry)  ? $self->tick_count . 'T'
        : ($self->fixed_expiry) ? $self->date_expiry->epoch . 'F'
        :                         $self->date_expiry->epoch;

    # TODO We expect to have a valid bet_type, but there may be codepaths which don't set this correctly yet.
    my $contract_type = $self->bet_type // $self->code;
    my @shortcode_elements = ($contract_type, $self->underlying->symbol, $self->payout + 0, $shortcode_date_start, $shortcode_date_expiry);

    if ($self->two_barriers) {
        push @shortcode_elements, map { $self->_barrier_for_shortcode_string($_) } ($self->supplied_high_barrier, $self->supplied_low_barrier);
    } elsif (defined $self->supplied_barrier and $self->barrier_at_start) {
        push @shortcode_elements, ($self->_barrier_for_shortcode_string($self->supplied_barrier), 0);
    }

    # we will store trading window start period for all predefined contracts
    push @shortcode_elements, 'P' . $self->trading_period_start if ($self->is_parameters_predefined);

    return uc join '_', @shortcode_elements;
}

=head2 tick_expiry

A boolean that indicates if a contract expires after a pre-specified number of ticks.

=cut

sub tick_expiry {
    my ($self) = @_;
    return $self->tick_count ? 1 : 0;
}

=head2 timeinyears

Contract duration in years.

=head2 timeindays

Contract duration in days.

=cut

has [qw(
        timeinyears
        timeindays
        )
    ] => (
    is         => 'ro',
    init_arg   => undef,
    isa        => 'Math::Util::CalculatedValue::Validatable',
    lazy_build => 1,
    );

sub _build_timeinyears {
    my $self = shift;

    my $tiy = Math::Util::CalculatedValue::Validatable->new({
        name        => 'time_in_years',
        description => 'Bet duration in years',
        set_by      => 'Finance::Contract',
        base_amount => 0,
        minimum     => 0.000000001,
    });

    my $days_per_year = Math::Util::CalculatedValue::Validatable->new({
        name        => 'days_per_year',
        description => 'We use a 365 day year.',
        set_by      => 'Finance::Contract',
        base_amount => 365,
    });

    $tiy->include_adjustment('add',    $self->timeindays);
    $tiy->include_adjustment('divide', $days_per_year);

    return $tiy;
}

sub _build_timeindays {
    my $self = shift;

    my $time_to_expiry = $self->get_time_to_expiry({
        from => $self->effective_start,
    });

    # Since we have fixed feed generation frequency for volatility indices, we will need to adjust the contract duration
    # to the actual number of ticks through the contract duration to prevent under-pricing ITM contracts. But we are only adjusting
    # for contracts less than 5 minutes.
    if ($self->market->name eq 'volidx' and not($self->is_atm_bet or $self->for_sale) and $time_to_expiry->minutes < 5) {
        my $date_start_adjustment  = $self->effective_start->epoch % 2 ? 1 : 2;
        my $date_expiry_adjustment = $self->date_expiry->epoch % 2     ? 1 : 0;
        my $actual_duration =
            $self->date_expiry->minus_time_interval($date_expiry_adjustment)->epoch -
            $self->effective_start->plus_time_interval($date_start_adjustment)->epoch;
        $time_to_expiry = Time::Duration::Concise->new(interval => $actual_duration);
    }

    my $tid = Math::Util::CalculatedValue::Validatable->new({
        name        => 'time_in_days',
        description => 'Duration of this bet in days',
        set_by      => 'Finance::Contract',
        minimum     => 0.000001,
        maximum     => 730,
        base_amount => $time_to_expiry->days,
    });

    return $tid;
}

# INTERNAL METHODS

# Send in the correct 'to'
sub _get_time_to_end {
    my ($self, $attributes) = @_;

    my $end_point = $attributes->{to};
    my $from = ($attributes and $attributes->{from}) ? $attributes->{from} : $self->date_pricing;

    # Don't worry about how long past expiry
    # Let it die if they gave us nonsense.

    return Time::Duration::Concise->new(
        interval => max(0, $end_point->epoch - $from->epoch),
    );
}

#== BUILDERS =====================

sub _build_date_pricing {
    return Date::Utility->new;
}

sub _build_is_forward_starting {
    my $self = shift;

    return ($self->allow_forward_starting and $self->date_pricing->is_before($self->date_start)) ? 1 : 0;
}

sub _build_remaining_time {
    my $self = shift;

    my $when = ($self->date_pricing->is_after($self->date_start)) ? $self->date_pricing : $self->date_start;

    return $self->get_time_to_expiry({
        from => $when,
    });
}

sub _build_date_start {
    return Date::Utility->new;
}

# Generates a string version of a barrier by multiplying the actual barrier to remove the decimal point
sub _barrier_for_shortcode_string {
    my ($self, $string) = @_;

    return $string if $self->supplied_barrier_type eq 'relative';

    # better to use sprintf else roundcommon can return as 1e-1 which will be concatenated as it is
    return 'S' . sprintf('%0.0f', roundcommon(1, $string / $self->pip_size)) . 'P' if $self->supplied_barrier_type eq 'difference';

    unless (looks_like_number($string)) {
        my $message =
            $self->two_barriers
            ? "Trying to pip size non-number [$string] supplied_type["
            . $self->supplied_barrier_type
            . "] supplied_high_barrier["
            . $self->supplied_high_barrier
            . "] supplied_low_barrier["
            . $self->supplied_low_barrier . "]"
            : "Trying to pip size non-number [$string] supplied_type["
            . $self->supplied_barrier_type
            . "] supplied_barrier["
            . $self->supplied_barrier . "]";

        die $message;
    }

    $string = $self->_pipsized_value($string);
    if ($self->bet_type !~ /^DIGIT/ && $self->absolute_barrier_multiplier) {
        $string *= _FOREX_BARRIER_MULTIPLIER;
    } else {
        $string = floor($string);
    }

    # Make sure it's rounded to an integer and returned as string
    # as sub definition states generates a string
    $string = sprintf('%0.0f', roundcommon(1, $string));

    return $string;
}

sub _pipsized_value {
    my ($self, $value) = @_;

    my $display_decimals = log(1 / $self->pip_size) / log(10);
    $value = sprintf '%.' . $display_decimals . 'f', $value;
    return $value;
}

no Moose;
__PACKAGE__->meta->make_immutable;

1;<|MERGE_RESOLUTION|>--- conflicted
+++ resolved
@@ -498,11 +498,8 @@
     staysinout   => ['american'],
     digits       => ['non_financial'],
     asian        => ['asian'],
-<<<<<<< HEAD
     reset        => ['reset'],
-=======
     lookback     => ['lookback'],
->>>>>>> 6b7030f3
 };
 
 =head2 barrier_category
