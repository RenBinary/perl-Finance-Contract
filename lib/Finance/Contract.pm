--- conflicted
+++ resolved
@@ -498,7 +498,6 @@
 =cut
 
 our $BARRIER_CATEGORIES = {
-<<<<<<< HEAD
     callput       => ['euro_atm', 'euro_non_atm'],
     endsinout     => ['euro_non_atm'],
     touchnotouch  => ['american'],
@@ -507,18 +506,8 @@
     asian         => ['asian'],
     reset         => ['reset'],
     lookback      => ['lookback'],
+    highlowticks  => ['american'],
     callputspread => ['euro_non_atm'],
-=======
-    callput      => ['euro_atm', 'euro_non_atm'],
-    endsinout    => ['euro_non_atm'],
-    touchnotouch => ['american'],
-    staysinout   => ['american'],
-    digits       => ['non_financial'],
-    asian        => ['asian'],
-    reset        => ['reset'],
-    lookback     => ['lookback'],
-    highlowticks => ['american'],
->>>>>>> 0147a1ac
 };
 
 =head2 barrier_category
@@ -740,7 +729,7 @@
     # Since we have fixed feed generation frequency for volatility indices, we will need to adjust the contract duration
     # to the actual number of ticks through the contract duration to prevent under-pricing ITM contracts. But we are only adjusting
     # for contracts less than 5 minutes.
-    if ($self->market->name eq 'volidx' and not ($self->is_atm_bet or $self->for_sale or $self->tick_expiry) and $time_to_expiry->minutes < 5) {
+    if ($self->market->name eq 'volidx' and not($self->is_atm_bet or $self->for_sale or $self->tick_expiry) and $time_to_expiry->minutes < 5) {
         my $date_start_adjustment  = $self->effective_start->epoch % 2 ? 1 : 2;
         my $date_expiry_adjustment = $self->date_expiry->epoch % 2     ? 1 : 0;
         my $actual_duration =
