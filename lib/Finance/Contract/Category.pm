--- conflicted
+++ resolved
@@ -42,11 +42,7 @@
 =cut
 
 sub get_all_barrier_categories {
-<<<<<<< HEAD
-    return qw(euro_atm euro_non_atm american non_financial asian reset);
-=======
-    return qw(euro_atm euro_non_atm lookback american non_financial asian);
->>>>>>> 6b7030f3
+    return qw(euro_atm euro_non_atm lookback american non_financial asian reset);
 }
 
 =head2 get_all_contract_categories
